--- conflicted
+++ resolved
@@ -13,12 +13,6 @@
   - npm install
   # Until #72 is fixed, symlink Intern to itself to ensure pull requests that make changes to functional tests
   # are actually being tested
-<<<<<<< HEAD
   - rm -rf node_modules/intern-geezer
   - ln -s .. node_modules/intern-geezer
-script: node node_modules/intern-geezer/runner.js config=tests/selftest.intern
-=======
-  - rm -rf node_modules/intern
-  - ln -s .. node_modules/intern
-script: tests/selftest.sh
->>>>>>> 50ca4d84
+script: tests/selftest.sh