/*jshint node:true, es3:false */
if (typeof process !== 'undefined' && typeof define === 'undefined') {
	(function () {
		this.dojoConfig = {
			async: true,
			baseUrl: process.cwd(),
			deps: [ 'intern/runner' ],
			packages: [
				{ name: 'intern', location: __dirname }
			],
			map: {
				intern: {
					dojo: 'intern/node_modules/dojo',
					chai: 'intern/node_modules/chai/chai'
				},
				'*': {
					'intern/dojo': 'intern/node_modules/dojo'
				}
			},
			tlmSiblingOfDojo: false,
			useDeferredInstrumentation: false
		};

		require('dojo/dojo');
	})();
}
else {
	define([
		'require',
		'./main',
		'./lib/createProxy',
		'dojo/node!istanbul/lib/instrumenter',
		'dojo/node!path',
		'./lib/args',
		'./lib/util',
		'./lib/Suite',
		'./lib/ClientSuite',
<<<<<<< HEAD
		'./lib/wd',
		'dojo/_base/lang',
		'dojo/request/util',
=======
		'./lib/ProxiedSession',
		'dojo/node!leadfoot/Server',
		'dojo/node!leadfoot/Command',
		'dojo/lang',
>>>>>>> a190825a
		'dojo/topic',
		'dojo/request',
		'./lib/EnvironmentType',
		'./lib/reporterManager'
	], function (
		require,
		main,
		createProxy,
		Instrumenter,
		path,
		args,
		util,
		Suite,
		ClientSuite,
		ProxiedSession,
		Server,
		Command,
		lang,
		requestUtil,
		topic,
		request,
		EnvironmentType,
		reporterManager
	) {
		if (!args.config) {
			throw new Error('Required option "config" not specified');
		}

		main.mode = 'runner';

		this.require([ args.config ], function (config) {
<<<<<<< HEAD
			config = requestUtil.deepCopy({
=======
			main.config = config = lang.deepCopy({
>>>>>>> a190825a
				capabilities: {
					name: args.config,
					'idle-timeout': 60
				},
				tunnel: 'NullTunnel',
				tunnelOptions: {
					tunnelId: '' + Date.now()
				},
				loader: {},
				maxConcurrency: 3,
				proxyPort: 9000,
				proxyUrl: 'http://localhost:9000',
				useSauceConnect: true,
				webdriver: {
					pathname: '/wd/hub/',
					protocol: 'http'
				}
			}, config);

			// If the `baseUrl` passed to the loader is a relative path, it will cause `require.toUrl` to generate
			// non-absolute paths, which will break the URL remapping code in the `get` method of `lib/wd` (it will
			// slice too much data)
			if (config.loader.baseUrl) {
				config.loader.baseUrl = path.resolve(config.loader.baseUrl);
				args.config = path.relative(config.loader.baseUrl, path.resolve(args.config));
			}

			this.require(config.loader);

			if (!args.reporters) {
				if (config.reporters) {
					args.reporters = config.reporters;
				}
				else {
					args.reporters = 'runner';
				}
			}

			if (config.tunnel.indexOf('/') === -1) {
				config.tunnel = 'dojo/node!digdug/' + config.tunnel;
			}

			config.tunnelOptions.servers = (config.tunnelOptions.servers || []).concat(config.proxyUrl);

			// Using concat to convert to an array since `args.reporters` might be an array or a scalar
			args.reporters = [].concat(args.reporters).map(function (reporterModuleId) {
				// Allow 3rd party reporters to be used simply by specifying a full mid, or built-in reporters by
				// specifying the reporter name only
				if (reporterModuleId.indexOf('/') === -1) {
					reporterModuleId = './lib/reporters/' + reporterModuleId;
				}
				return reporterModuleId;
			});

			require([ config.tunnel ].concat(args.reporters), function (Tunnel) {
				/*jshint maxcomplexity:13 */

				var tunnel = new Tunnel(config.tunnelOptions);
				tunnel.on('downloadprogress', function (progress) {
					topic.publish('/tunnel/download/progress', tunnel, progress);
				});
				tunnel.on('status', function (status) {
					topic.publish('/tunnel/status', tunnel, status);
				});

				config.webdriver.port = config.webdriver.port || tunnel.port;
				config.webdriver.hostname = config.webdriver.hostname || tunnel.hostname;

				if (!config.webdriver.username) {
					// TODO: Must use username/password, not auth, because of restrictions in the dojo/request API;
					// fix the restriction, then fix this.
					var auth = tunnel.clientAuth.split(':');
					config.webdriver.username = auth[0];
					config.webdriver.password = auth[1];
				}

				config.capabilities = lang.deepCopy(tunnel.extraCapabilities, config.capabilities);

				// A hash map, { reporter module ID: reporter definition }
				var reporters = Array.prototype.slice.call(arguments, 1).reduce(function (map, reporter, i) {
					map[args.reporters[i]] = reporter;
					return map;
				}, {});

				reporterManager.add(reporters);

				(function () {
					var hasErrors = false;
					topic.subscribe('/error, /test/fail', function () {
						hasErrors = true;
					});
					process.on('exit', function () {
						// calling `process.exit` after the main test loop finishes will cause any remaining
						// in-progress operations to abort, which is undesirable if there are any asynchronous
						// I/O operations that a reporter wants to perform once all tests are complete; calling
						// from within the exit event avoids this problem by allowing Node.js to decide when to
						// terminate
						process.exit(hasErrors ? 1 : 0);
					});

					process.on('uncaughtException', function (error) {
						topic.publish('/error', error);
						process.exit(1);
					});
				})();

				config.proxyUrl = config.proxyUrl.replace(/\/*$/, '/');

				var basePath = (config.loader.baseUrl || process.cwd()) + '/';
				var proxy = createProxy({
					basePath: basePath,
					excludeInstrumentation: config.excludeInstrumentation,
					instrument: true,
					port: config.proxyPort
				});

				// Code in the runner should also provide instrumentation data; this is not normally necessary since
				// there shouldn’t typically be code under test running in the runner, but we do need this functionality
				// for testing leadfoot to avoid having to create the tunnel and proxy and so on ourselves
				util.setInstrumentationHooks(config, basePath);

				// Running just the proxy and aborting is useful mostly for debugging, but also lets you get code
				// coverage reporting on the client if you want
				if (args.proxyOnly) {
					return;
				}

				main.maxConcurrency = config.maxConcurrency || Infinity;

				if (process.env.TRAVIS_COMMIT) {
					config.capabilities.build = process.env.TRAVIS_COMMIT;
				}

				util.flattenEnvironments(config.capabilities, config.environments).forEach(function (environmentType) {
					var suite = new Suite({
						name: 'main',
						publishAfterSetup: true,
						setup: function () {
<<<<<<< HEAD
							var remote = this.get('remote');
							return remote.init()
							.then(function getEnvironmentInfo(/* [ sessionId, capabilities? ] */ environmentInfo) {
								// wd incorrectly puts the session ID on a `sessionID` property, which violates
								// JavaScript style convention
								remote.sessionId = environmentInfo[0];

								// the remote needs to know the proxy URL and base filesystem path length so it can
								// munge filesystem paths passed to `get`
								remote.proxyUrl = config.proxyUrl;
								remote.proxyBasePathLength = basePath.length;
							})
							// capabilities object is not returned from `init` by at least ChromeDriver 2.25.0;
							// calling `sessionCapabilities` works every time
							.sessionCapabilities()
							.then(function (capabilities) {
								remote.environmentType = new EnvironmentType(capabilities);
								topic.publish('/session/start', remote);
=======
							var server = new Server(config.webdriver);
							server.sessionConstructor = ProxiedSession;
							return server.createSession(environmentType).then(function (session) {
								session.coverageEnabled = true;
								session.proxyUrl = config.proxyUrl;
								session.proxyBasePathLength = basePath.length;

								var command = new Command(session);
								// TODO: Stop using remote.sessionId throughout the system
								command.sessionId = session.sessionId;
								suite.remote = command;

								command.environmentType = new EnvironmentType(session.capabilities);
								topic.publish('/session/start', command);
>>>>>>> a190825a
							});
						},
						teardown: function () {
							var remote = this.remote;

							function endSession() {
								topic.publish('/session/end', remote);

<<<<<<< HEAD
								if (config.webdriver.accessKey) {
									return remote.sauceJobUpdate({
										passed: suite.get('numFailedTests') === 0 && !suite.error
									});
								}
							}

							var remote = this.get('remote');

=======
								return tunnel.sendJobState(remote.session.sessionId, {
									success: suite.numFailedTests === 0 && !suite.error
								});
							}

>>>>>>> a190825a
							if (args.leaveRemoteOpen) {
								return endSession();
							}

							return remote.quit().finally(endSession);
						}
					});

					suite.tests.push(new ClientSuite({ parent: suite, config: config }));
					main.suites.push(suite);
				});

				topic.publish('/tunnel/start', tunnel);
				tunnel.start().then(function () {
					require(config.functionalSuites || [], function () {
						topic.publish('/runner/start');
						main.run().always(function () {
							/*global __internCoverage */
							typeof __internCoverage !== 'undefined' &&
								topic.publish('/coverage', '', __internCoverage);
							topic.publish('/runner/end');
							proxy.close();
							reporterManager.clear();

							return tunnel.stop().then(function () {
								topic.publish('/tunnel/stop', tunnel);
							});
						}).otherwise(function (error) {
							console.error(error.stack || error);
						});
					});
				}, function (error) {
					topic.publish('/error', error);
					proxy.close();
					process.exit(1);
				});
			});
		});
	});
}<|MERGE_RESOLUTION|>--- conflicted
+++ resolved
@@ -35,16 +35,11 @@
 		'./lib/util',
 		'./lib/Suite',
 		'./lib/ClientSuite',
-<<<<<<< HEAD
-		'./lib/wd',
-		'dojo/_base/lang',
-		'dojo/request/util',
-=======
 		'./lib/ProxiedSession',
 		'dojo/node!leadfoot/Server',
 		'dojo/node!leadfoot/Command',
-		'dojo/lang',
->>>>>>> a190825a
+		'dojo/_base/lang',
+		'dojo/request/util',
 		'dojo/topic',
 		'dojo/request',
 		'./lib/EnvironmentType',
@@ -76,11 +71,7 @@
 		main.mode = 'runner';
 
 		this.require([ args.config ], function (config) {
-<<<<<<< HEAD
-			config = requestUtil.deepCopy({
-=======
-			main.config = config = lang.deepCopy({
->>>>>>> a190825a
+			main.config = config = requestUtil.deepCopy({
 				capabilities: {
 					name: args.config,
 					'idle-timeout': 60
@@ -157,7 +148,7 @@
 					config.webdriver.password = auth[1];
 				}
 
-				config.capabilities = lang.deepCopy(tunnel.extraCapabilities, config.capabilities);
+				config.capabilities = requestUtil.deepCopy(tunnel.extraCapabilities, config.capabilities);
 
 				// A hash map, { reporter module ID: reporter definition }
 				var reporters = Array.prototype.slice.call(arguments, 1).reduce(function (map, reporter, i) {
@@ -219,26 +210,6 @@
 						name: 'main',
 						publishAfterSetup: true,
 						setup: function () {
-<<<<<<< HEAD
-							var remote = this.get('remote');
-							return remote.init()
-							.then(function getEnvironmentInfo(/* [ sessionId, capabilities? ] */ environmentInfo) {
-								// wd incorrectly puts the session ID on a `sessionID` property, which violates
-								// JavaScript style convention
-								remote.sessionId = environmentInfo[0];
-
-								// the remote needs to know the proxy URL and base filesystem path length so it can
-								// munge filesystem paths passed to `get`
-								remote.proxyUrl = config.proxyUrl;
-								remote.proxyBasePathLength = basePath.length;
-							})
-							// capabilities object is not returned from `init` by at least ChromeDriver 2.25.0;
-							// calling `sessionCapabilities` works every time
-							.sessionCapabilities()
-							.then(function (capabilities) {
-								remote.environmentType = new EnvironmentType(capabilities);
-								topic.publish('/session/start', remote);
-=======
 							var server = new Server(config.webdriver);
 							server.sessionConstructor = ProxiedSession;
 							return server.createSession(environmentType).then(function (session) {
@@ -249,36 +220,23 @@
 								var command = new Command(session);
 								// TODO: Stop using remote.sessionId throughout the system
 								command.sessionId = session.sessionId;
-								suite.remote = command;
+								suite.set('remote', command);
 
 								command.environmentType = new EnvironmentType(session.capabilities);
 								topic.publish('/session/start', command);
->>>>>>> a190825a
 							});
 						},
 						teardown: function () {
-							var remote = this.remote;
+							var remote = this.get('remote');
 
 							function endSession() {
 								topic.publish('/session/end', remote);
 
-<<<<<<< HEAD
-								if (config.webdriver.accessKey) {
-									return remote.sauceJobUpdate({
-										passed: suite.get('numFailedTests') === 0 && !suite.error
-									});
-								}
-							}
-
-							var remote = this.get('remote');
-
-=======
 								return tunnel.sendJobState(remote.session.sessionId, {
 									success: suite.numFailedTests === 0 && !suite.error
 								});
 							}
 
->>>>>>> a190825a
 							if (args.leaveRemoteOpen) {
 								return endSession();
 							}
