<!DOCTYPE html>
<html>
	<head>
		<meta charset="utf-8">
		<title>Browser test runner</title>
		<script>
<<<<<<< HEAD
var dojoConfig = (function () {
	var basePath = location.pathname.replace(/\/+[^\/]+$/, '/');

	return {
		async: 1,
		baseUrl: basePath + (basePath === '/__intern/' ? '../' : '../../'),
		deps: [ 'intern/client' ],
		map: {
			intern: {
				dojo: 'intern/node_modules/dojo'
			}
		},
		packages: [
			{ name: 'intern', location: basePath }
		],
		tlmSiblingOfDojo: 0,
		useDeferredInstrumentation: false
	};
=======
(function () {
	// change this if you want to use a loader from another domain
	var allowXss = false;

	function findArgument(name, defaultValue) {
		var expression = new RegExp('[?&]' + name + '=([^&]+)'),
			result;

		if ((result = expression.exec(location.search))) {
			var value = decodeURIComponent(result[1]);

			if (!allowXss && /^(?:https?:)?\/\//.test(value)) {
				throw new Error('Attempted cross-domain script injection, but allowXss is false');
			}

			return value;
		}

		return defaultValue;
	}

	var script = document.createElement('script');
	script.onload = function () {
		var basePath = location.pathname.replace(/\/+[^\/]*$/, '/');

		require.config({
			baseUrl: findArgument('baseUrl', basePath + (basePath === '/__intern/' ? '../' : '../../')),
			packages: [
				{ name: 'intern', location: basePath }
			],
			map: {
				intern: {
					dojo: 'intern/node_modules/dojo',
					chai: 'intern/node_modules/chai/chai'
				},
				'*': {
					'intern/dojo': 'intern/node_modules/dojo'
				}
			}
		});

		require([ 'intern/client' ]);
	};
	script.src = findArgument('loaderUrl', 'node_modules/dojo/dojo.js');
	document.head.appendChild(script);
>>>>>>> b6a9dc62
})();
		</script>
		<script src="node_modules/dojo/dojo.js"></script>
	</head>
</html><|MERGE_RESOLUTION|>--- conflicted
+++ resolved
@@ -4,26 +4,6 @@
 		<meta charset="utf-8">
 		<title>Browser test runner</title>
 		<script>
-<<<<<<< HEAD
-var dojoConfig = (function () {
-	var basePath = location.pathname.replace(/\/+[^\/]+$/, '/');
-
-	return {
-		async: 1,
-		baseUrl: basePath + (basePath === '/__intern/' ? '../' : '../../'),
-		deps: [ 'intern/client' ],
-		map: {
-			intern: {
-				dojo: 'intern/node_modules/dojo'
-			}
-		},
-		packages: [
-			{ name: 'intern', location: basePath }
-		],
-		tlmSiblingOfDojo: 0,
-		useDeferredInstrumentation: false
-	};
-=======
 (function () {
 	// change this if you want to use a loader from another domain
 	var allowXss = false;
@@ -45,11 +25,27 @@
 		return defaultValue;
 	}
 
+	var loaderUrl = findArgument('loaderUrl', 'node_modules/dojo/dojo.js');
+
+	if (loaderUrl === 'node_modules/dojo/dojo.js') {
+		this.dojoConfig = {
+			async: 1,
+			tlmSiblingOfDojo: 0,
+			useDeferredInstrumentation: false
+		};
+	}
+
 	var script = document.createElement('script');
-	script.onload = function () {
+	script.onload = script.onreadystatechange = function () {
+		if (this.readyState && this.readyState !== 'loaded' && this.readyState !== 'complete') {
+			return;
+		}
+
+		this.onload = this.onreadystatechange = null;
+
 		var basePath = location.pathname.replace(/\/+[^\/]*$/, '/');
 
-		require.config({
+		(require.config || require)({
 			baseUrl: findArgument('baseUrl', basePath + (basePath === '/__intern/' ? '../' : '../../')),
 			packages: [
 				{ name: 'intern', location: basePath }
@@ -67,11 +63,9 @@
 
 		require([ 'intern/client' ]);
 	};
-	script.src = findArgument('loaderUrl', 'node_modules/dojo/dojo.js');
-	document.head.appendChild(script);
->>>>>>> b6a9dc62
+	script.src = loaderUrl;
+	document.getElementsByTagName('head')[0].appendChild(script);
 })();
 		</script>
-		<script src="node_modules/dojo/dojo.js"></script>
 	</head>
 </html>