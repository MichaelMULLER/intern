--- conflicted
+++ resolved
@@ -1,37 +1,25 @@
 /*jshint node:true */
 if (typeof process !== 'undefined' && typeof define === 'undefined') {
 	(function () {
-<<<<<<< HEAD
-		var pathUtils = require('path');
+		var pathUtils = require('path'),
+			basePath = pathUtils.dirname(process.argv[1]);
 
 		global.dojoConfig = {
 			async: 1,
-			baseUrl: pathUtils.resolve(__dirname, '..'),
+			baseUrl: pathUtils.resolve(basePath, '..', '..'),
 			deps: [ 'intern/client' ],
-			map: { intern: { dojo: 'intern/dojo' } },
-			packages: [ { name: 'intern', location: __dirname } ],
+			map: {
+				intern: {
+					dojo: 'intern/node_modules/dojo'
+				}
+			},
+			packages: [
+				{ name: 'intern', location: basePath }
+			],
 			tlmSiblingOfDojo: 0
 		};
 
-		require('./dojo/dojo');
-=======
-		var req = require('dojo/dojo'),
-			pathUtils = require('path'),
-			basePath = pathUtils.dirname(process.argv[1]);
-
-		req({
-			baseUrl: pathUtils.resolve(basePath, '..', '..'),
-			packages: [
-				{ name: 'intern', location: basePath }
-			],
-			map: {
-				intern: {
-					dojo: pathUtils.resolve(basePath, 'node_modules', 'dojo'),
-					chai: pathUtils.resolve(basePath, 'node_modules', 'chai', 'chai')
-				}
-			}
-		}, [ 'intern/client' ]);
->>>>>>> 48490573
+		require('dojo/dojo');
 	})();
 }
 else {
