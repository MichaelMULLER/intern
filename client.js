--- conflicted
+++ resolved
@@ -6,23 +6,13 @@
 		global.dojoConfig = {
 			async: 1,
 			baseUrl: pathUtils.resolve(__dirname, '..'),
-			deps: [ 'teststack/client' ],
-			packages: [
-<<<<<<< HEAD
-				{ name: 'dojo-ts', location: pathUtils.resolve(__dirname, 'dojo') },
-				{ name: 'teststack', location: __dirname }
-			],
+			deps: [ 'intern/client' ],
+			map: { intern: { dojo: 'intern/dojo' } },
+			packages: [ { name: 'intern', location: __dirname } ],
 			tlmSiblingOfDojo: 0
 		};
 
 		require('./dojo/dojo');
-=======
-				{ name: 'intern', location: __dirname },
-				{ name: 'chai', location: pathUtils.resolve(__dirname, 'chai'), main: 'chai' }
-			],
-			map: { intern: { dojo: pathUtils.resolve(__dirname, 'dojo') } }
-		}, [ 'intern/client' ]);
->>>>>>> aa416d84
 	})();
 }
 else {
@@ -31,13 +21,9 @@
 		'./lib/args',
 		'./lib/reporterManager',
 		'./lib/Suite',
-<<<<<<< HEAD
 		'./lib/util',
-		'dojo-ts/topic',
-		'dojo-ts/_base/array',
-=======
 		'dojo/topic',
->>>>>>> aa416d84
+		'dojo/_base/array',
 		'require'
 	], function (main, args, reporterManager, Suite, util, topic, array, require) {
 		if (!args.config) {
