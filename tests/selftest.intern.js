--- conflicted
+++ resolved
@@ -22,20 +22,12 @@
 	environments: [
 		{ browserName: 'internet explorer', version: '11', platform: 'Windows 8.1' },
 		{ browserName: 'internet explorer', version: '10', platform: 'Windows 8' },
-<<<<<<< HEAD
 		{ browserName: 'internet explorer', version: [ '8', '9' ], platform: 'Windows 7' },
 		{ browserName: 'internet explorer', version: [ '6', '7' ], platform: 'Windows XP' },
-		{ browserName: 'firefox', version: '23', platform: [ 'Linux', 'Windows 7' ] },
-		{ browserName: 'firefox', version: '21', platform: 'Mac 10.6' },
-		{ browserName: 'chrome', platform: [ 'Linux', 'Mac 10.8', 'Windows 7' ] },
-		{ browserName: 'safari', version: '6', platform: 'Mac 10.8' }
-=======
-		{ browserName: 'internet explorer', version: '9', platform: 'Windows 7' },
 		{ browserName: 'firefox', version: '25', platform: [ 'OS X 10.6', 'Windows 7' ] },
 		{ browserName: 'firefox', version: '24', platform: 'Linux' },
 		{ browserName: 'chrome', version: '', platform: [ 'Linux', 'OS X 10.6', 'Windows 7' ] },
 		{ browserName: 'safari', version: '6', platform: 'OS X 10.8' }
->>>>>>> 5269bc5e
 	],
 
 	// Maximum number of simultaneous integration tests that should be executed on the remote WebDriver service
