--- conflicted
+++ resolved
@@ -1,24 +1,13 @@
 /*jshint node:true */
 define([
-<<<<<<< HEAD
-	'dojo-ts/node!wd',
-	'dojo-ts/node!wd/lib/webdriver',
-	'dojo-ts/node!wd/lib/element',
-	'dojo-ts/node!wd/lib/utils',
-	'dojo-ts/node!path',
-	'dojo-ts/when',
-	'dojo-ts/Deferred',
-	'dojo-ts/topic',
-=======
 	'dojo/node!wd',
 	'dojo/node!wd/lib/webdriver',
 	'dojo/node!wd/lib/element',
 	'dojo/node!wd/lib/utils',
 	'dojo/node!path',
-	'dojo/promise/when',
+	'dojo/when',
 	'dojo/Deferred',
 	'dojo/topic',
->>>>>>> aa416d84
 	'./util'
 ], function (wd, WebDriver, Element, wdUtils, pathUtils, when, Deferred, topic, util) {
 	if (!wd) {
@@ -204,11 +193,7 @@
 					// if we try to just call PromisedWebDriver methods directly, the chain will be stalled permanently
 					// waiting for the `get` call to complete because the PWD methods cannot run until `get` completes
 					// but `get` will not be able to complete without the subsequent PWD methods
-<<<<<<< HEAD
-					this._wd.execute('return typeof __teststackCoverage !== "undefined" && (' + stringify + ')(__teststackCoverage)', function (error, returnValue) {
-=======
-					this._wd.execute('return typeof __internCoverage !== "undefined" && JSON.stringify(__internCoverage)', function (error, returnValue) {
->>>>>>> aa416d84
+					this._wd.execute('return typeof __internCoverage !== "undefined" && (' + stringify + ')(__internCoverage)', function (error, returnValue) {
 						if (error) {
 							dfd.reject(error);
 							return;
