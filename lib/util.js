define([
	'dojo-ts/_base/lang',
	'dojo-ts/Deferred',
	'dojo-ts/when',
	'./EnvironmentType'
], function (lang, Deferred, when, EnvironmentType) {
	var slice = Array.prototype.slice;

	return {
		/**
		 * Creates a basic FIFO function queue to limit the number of currently executing asynchronous functions.
		 *
		 * @param maxConcurrency Number of functions to execute at once.
		 * @returns {function(callee:Function)} A function that can be used to push new functions onto the queue.
		 */
		createQueue: function (/**number*/ maxConcurrency) {
			var numCalls = 0,
				queue = [];

			function shiftQueue() {
				if (queue.length) {
					var callee = queue.shift();
					when(callee[0].apply(callee[1], callee[2])).always(shiftQueue);
				}
				else {
					--numCalls;
				}
			}

			// Returns a function to wrap callback function in this queue
			return function (callee) {
				// Calling the wrapped function either executes immediately if possible,
				// or pushes onto the queue if not
				return function () {
					if (numCalls < maxConcurrency) {
						++numCalls;
						when(callee.apply(this, arguments)).always(shiftQueue);
					}
					else {
						queue.push([ callee, this, arguments ]);
					}
				};
			};
		},

		/**
		 * Flattens an array of environment definition objects with maybe-array browserName, browserVersion,
		 * platformName, and platformVersion properties into an array of EnvironmentType objects with scalar values
		 * matching all possible permutations.
		 *
		 * @returns {Array.<EnvironmentType>} Flattened list of browser criteria.
		 */
		flattenEnvironments: function (/**Object*/ capabilities, /**Array*/ environments) {
			var permutations = [];

			environments.forEach(function (environment) {
				var browserNames = [].concat(environment.browserName),
					browserVersions = [].concat(environment.version),
					platformNames = [].concat(environment.platform),
					platformVersions = [].concat(environment.platformVersion);

				browserNames.forEach(function (browserName) {
					browserVersions.forEach(function (browserVersion) {
						platformNames.forEach(function (platformName) {
							platformVersions.forEach(function (platformVersion) {
								var environmentCapabilities = lang.delegate(capabilities);

								lang.mixin(environmentCapabilities, environment, {
									browserName: browserName,
									version: browserVersion,
									platform: platformName,
									platformVersion: platformVersion
								});

								permutations.push(new EnvironmentType(environmentCapabilities));
							});
						});
					});
				});
			});

			return permutations;
		},

		/**
		 * Adapts a standard asynchronous Node.js method into a method that returns a promise.
		 * @param func    Function to adapt.
		 * @param thisArg Call the original function against the object at this key on `this` instead of `this`.
		 * @returns {Function} Same function with a promise interface instead of a callback interface.
		 */
		adapt: function (/**Function*/ func, /**?string*/ thisArg) {
			return function () {
				var args = slice.call(arguments, 0),
					dfd = new Deferred();

				args.push(function (error, value) {
					if (error) {
						dfd.reject(error);
					}
					else {
						// If there are multiple success values, resolve the promise with an array of those values;
						// otherwise just resolve using the value
						dfd.resolve(arguments.length > 2 ? slice.call(arguments, 1) : value);
					}
				});

				func.apply(thisArg ? this[thisArg] : this, args);

				return dfd.promise;
			};
		},

<<<<<<< HEAD
		reduce: function (array, callback) {
			var length = array.length,
				i = 0,
				result;

			if (arguments.length >= 3) {
				result = arguments[2];
			} else {
				do {
					if (i in array) {
						result = array[i++];
						break;
					}

					if (++i >= length) {
						throw new TypeError('reduce() on an empty array with no initial value');
					}
				} while (true);
			}

			for (; i < length; i++) {
				if (i in array) {
					result = callback.call(undefined, result, array[i], i, array);
				}
			}

			return result;
=======
		/**
		 * Logs an error to the console, avoiding duplicate error messages that might be caused by different opinions
		 * on what a stack trace should look like.
		 */
		logError: function (error) {
			if (error.message || error.stack) {
				var message = 'Error: ' + (error.message || 'Unknown error') + '\n';

				if (error.stack) {
					message +=
						// V8 puts the original error at the top of the stack too; avoid redundant output that may cause confusion
						// about how many times an assertion was actually called
						error.stack.slice(0, error.message.length + 1) === error.message + '\n' ?
						error.stack.slice(error.message.length) :
						error.stack.slice(0, error.message.length + 8) === 'Error: ' + error.message + '\n' ?
						error.stack.slice(error.message.length + 8) :
						error.stack;
				}
				else {
					message += 'No stack';
				}

				console.error(message);
			}
			else {
				console.error(error);
			}
>>>>>>> 941a9f9b
		}
	};
});<|MERGE_RESOLUTION|>--- conflicted
+++ resolved
@@ -110,8 +110,14 @@
 			};
 		},
 
-<<<<<<< HEAD
-		reduce: function (array, callback) {
+		/**
+		 * Reduces an array to a single value.
+		 * @param array            The array to reduce.
+		 * @param callback         The callback to use when reducing the array.
+		 * @param {*} initialValue The initial value to use when reducing the array.
+		 * @returns A single value.
+		 */
+		reduce: function (/**Array*/ array, /**Function*/ callback) {
 			var length = array.length,
 				i = 0,
 				result;
@@ -138,7 +144,8 @@
 			}
 
 			return result;
-=======
+		},
+
 		/**
 		 * Logs an error to the console, avoiding duplicate error messages that might be caused by different opinions
 		 * on what a stack trace should look like.
@@ -166,7 +173,6 @@
 			else {
 				console.error(error);
 			}
->>>>>>> 941a9f9b
 		}
 	};
 });