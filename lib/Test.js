define([
	'dojo/_base/declare',
	'dojo/Stateful',
	'dojo/Deferred',
	'dojo/when',
	'dojo/errors/CancelError',
	'dojo/topic'
<<<<<<< HEAD
], function (declare, Stateful, Deferred, when, CancelError, topic) {
	return declare(Stateful, {
=======
], function (Deferred, when, CancelError, topic) {
	function Test(kwArgs) {
		for (var k in kwArgs) {
			this[k] = kwArgs[k];
		}

		topic.publish('/test/new', this);
	}

	var SKIP = {};

	Test.prototype = {
		constructor: Test,
>>>>>>> 00e2cb5e
		name: '',
		test: null,
		parent: null,
		timeout: 30000,
		isAsync: false,
		timeElapsed: null,
		hasPassed: false,
		skipped: null,
		error: null,

		constructor: function () {
			topic.publish('/test/new', this);
		},

		/**
		 * The unique identifier of the test, assuming all combinations of suite + test are unique.
		 */
		_idGetter: function () {
			var name = [],
				object = this;

			do {
				name.unshift(object.name);
			} while ((object = object.parent));

			return name.join(' - ');
		},

		/**
		 * The WebDriver interface for driving a remote environment.
		 * @see Suite#remote
		 */
		_remoteGetter: function () {
			return this.parent.get('remote');
		},

		_sessionIdGetter: function () {
			return this.parent.get('sessionId');
		},

		/**
		 * A convenience function that generates and returns a special Deferred that can be used for asynchronous
		 * testing.
		 * Once called, a test is assumed to be asynchronous no matter its return value (the generated Deferred's
		 * promise will always be used as the implied return value if a promise is not returned by the test function).
		 *
		 * @param timeout
		 * If provided, the amount of time to wait before rejecting the test with a timeout error, in milliseconds.
		 *
		 * @param numCallsUntilResolution
		 * The number of times that resolve needs to be called before the Deferred is actually resolved.
		 *
		 * @returns {dojo/Deferred}
		 */
		async: function (/**?number*/ timeout, /**?number */ numCallsUntilResolution) {
			this.isAsync = true;

			if (timeout != null) {
				this.timeout = timeout;
			}

			if (!numCallsUntilResolution) {
				numCallsUntilResolution = 1;
			}

			var dfd = new Deferred();

			var oldResolve = dfd.resolve;

			/**
			 * Eventually resolves the deferred, once `resolve` has been called as many times as specified by the
			 * `numCallsUntilResolution` parameter of the original `async` call.
			 */
			dfd.resolve = function () {
				--numCallsUntilResolution;
				if (numCallsUntilResolution === 0) {
					oldResolve.apply(this, arguments);
				}
				else if (numCallsUntilResolution < 0) {
					throw new Error('resolve called too many times');
				}
			};

			/**
			 * Wraps any callback to resolve the deferred so long as the callback executes without throwing any Errors.
			 */
			dfd.callback = function (callback) {
				var self = this;
				return self.rejectOnError(function () {
					callback.apply(this, arguments);
					self.resolve();
				});
			};

			/**
			 * Wraps a callback to reject the deferred if the callback throws an Error.
			 */
			dfd.rejectOnError = function (callback) {
				var self = this;
				return function () {
					try {
						callback.apply(this, arguments);
					}
					catch (error) {
						self.reject(error);
					}
				};
			};

			// A test may call this function multiple times and should always get the same Deferred
			this.async = function () {
				return dfd;
			};
			return dfd;
		},

		/**
		 * Runs the test.
		 * @returns {dojo/promise/Promise}
		 */
		run: function () {
			function handleTestError(error) {
<<<<<<< HEAD
				self.timeElapsed = new Date().getTime() - startTime;
				self.error = error;
				topic.publish('/test/fail', self);
				finishRun();
				dfd.reject(error);
=======
				self.timeElapsed = Date.now() - startTime;
				if (error === SKIP) {
					topic.publish('/test/skip', self);
					finishRun();
					dfd.resolve();
				}
				else {
					self.error = error;
					topic.publish('/test/fail', self);
					finishRun();
					dfd.reject(error);
				}
>>>>>>> 00e2cb5e
			}

			function finishRun() {
				clearTimeout(timer);
				topic.publish('/test/end', self);
			}

			var self = this;
			var dfd = new Deferred();
			var result;
			var timer;

			try {
<<<<<<< HEAD
				var startTime = new Date().getTime();
=======
				if (self.skipped != null) {
					throw SKIP;
				}

				topic.publish('/test/start', self);

				var startTime = Date.now();
>>>>>>> 00e2cb5e
				result = self.test();

				if (self.isAsync && (!result || !result.then)) {
					result = self.async().promise;
				}

				if (result && result.then) {
					self.isAsync = true;
					timer = setTimeout(function () {
						// Cancelling the promise will trigger errback,
						// though not all promise libraries provide cancellable promises
						result.cancel && result.cancel(new CancelError('Timeout reached on ' + self.get('id')));
					}, self.timeout);
				}

				when(result).then(function () {
					self.timeElapsed = new Date().getTime() - startTime;
					self.hasPassed = true;
					topic.publish('/test/pass', self);
					finishRun();
					dfd.resolve();
				}, handleTestError);
			}
			catch (error) {
				handleTestError(error);
			}

			return dfd.promise;
		},

		/**
		 * Skips this test.
		 *
		 * @param {String} message
		 * If provided, will be stored in this test's `skipped` property.
		 */
		skip: function (message) {
			this.skipped = message || '';
			throw SKIP;
		},

		toJSON: function () {
			return {
				name: this.name,
				sessionId: this.get('sessionId'),
				id: this.get('id'),
				timeout: this.timeout,
				timeElapsed: this.timeElapsed,
				hasPassed: this.hasPassed,
				skipped: this.skipped,
				error: this.error ? {
					name: this.error.name,
					message: this.error.message,
					stack: this.error.stack
				} : null
			};
		}
	});
});<|MERGE_RESOLUTION|>--- conflicted
+++ resolved
@@ -5,24 +5,10 @@
 	'dojo/when',
 	'dojo/errors/CancelError',
 	'dojo/topic'
-<<<<<<< HEAD
 ], function (declare, Stateful, Deferred, when, CancelError, topic) {
+	var SKIP = {};
+
 	return declare(Stateful, {
-=======
-], function (Deferred, when, CancelError, topic) {
-	function Test(kwArgs) {
-		for (var k in kwArgs) {
-			this[k] = kwArgs[k];
-		}
-
-		topic.publish('/test/new', this);
-	}
-
-	var SKIP = {};
-
-	Test.prototype = {
-		constructor: Test,
->>>>>>> 00e2cb5e
 		name: '',
 		test: null,
 		parent: null,
@@ -145,14 +131,7 @@
 		 */
 		run: function () {
 			function handleTestError(error) {
-<<<<<<< HEAD
 				self.timeElapsed = new Date().getTime() - startTime;
-				self.error = error;
-				topic.publish('/test/fail', self);
-				finishRun();
-				dfd.reject(error);
-=======
-				self.timeElapsed = Date.now() - startTime;
 				if (error === SKIP) {
 					topic.publish('/test/skip', self);
 					finishRun();
@@ -164,7 +143,6 @@
 					finishRun();
 					dfd.reject(error);
 				}
->>>>>>> 00e2cb5e
 			}
 
 			function finishRun() {
@@ -178,17 +156,13 @@
 			var timer;
 
 			try {
-<<<<<<< HEAD
-				var startTime = new Date().getTime();
-=======
 				if (self.skipped != null) {
 					throw SKIP;
 				}
 
 				topic.publish('/test/start', self);
 
-				var startTime = Date.now();
->>>>>>> 00e2cb5e
+				var startTime = new Date().getTime();
 				result = self.test();
 
 				if (self.isAsync && (!result || !result.then)) {
