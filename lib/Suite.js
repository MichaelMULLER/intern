define([
	'dojo/_base/declare',
	'dojo/_base/array',
	'dojo/_base/lang',
	'dojo/Stateful',
	'dojo/Deferred',
	'dojo/when',
	'dojo/topic',
	'./util'
], function (declare, array, lang, Stateful, Deferred, when, topic, util) {
	return declare(Stateful, {
		name: '',
		tests: [],
		parent: null,
		setup: null,
		beforeEach: null,
		afterEach: null,
		teardown: null,
		error: null,
		timeElapsed: null,
		_grep: null,
		_remote: null,

		constructor: function () {
			this.tests = [];

			topic.publish('/suite/new', this);
		},

		/**
		 * If true, the suite will only publish its start topic after the setup callback has finished,
		 * and will publish its end topic before the teardown callback has finished.
		 */
		publishAfterSetup: false,

		/**
		 * The unique identifier of the suite, assuming all combinations of suite + test are unique.
		 */
		_idGetter: function () {
			return this.parent ? this.parent.get('id') + ' - ' + this.name : this.name;
		},

		/**
		 * The WebDriver interface for driving a remote environment. This value is only guaranteed to exist from the
		 * setup/beforeEach/afterEach/teardown and test methods, since environments are not instantiated until they are
		 * actually ready to be tested against.
		 */
		_remoteGetter: function () {
			return this.parent ? this.parent.get('remote') : this._remote;
		},

		_remoteSetter: function (value) {
			if (this._remote) {
				throw new Error('remote may only be set once per suite');
			}

			this._remote = value;
		},

		/**
		 * A regular expression used to filter, by test ID, which tests are run.
		 */
		_grepGetter: function () {
			return this._grep || (this.parent && this.parent.get('grep')) || /.*/;
		},

		_grepSetter: function (value) {
			this._grep = value;
		},

		/**
		 * The sessionId of the environment in which the suite executed.
		 */
		_sessionIdGetter: function () {
			var remote;

			return this.parent ? this.parent.get('sessionId') :
				this._sessionId ? this._sessionId :
				(remote = this.get('remote')) ? remote.sessionId :
				null;
		},

		/**
		 * The sessionId may need to be overridden for suites proxied from client.js.
		 */
		_sessionIdSetter: function (value) {
			this._sessionId = value;
		},

		/**
		 * The total number of tests in this suite and any sub-suites. To get only the number of tests for this suite,
		 * look at `this.tests.length`.
		 */
		_numTestsGetter: function () {
			function reduce(numTests, test) {
				return test.tests ? util.reduce(test.tests, reduce, numTests) : numTests + 1;
			}

			return util.reduce(this.tests, reduce, 0);
		},

		/**
		 * The total number of tests in this test suite and any sub-suites that have failed.
		 */
		_numFailedTestsGetter: function () {
			function reduce(numFailedTests, test) {
				return test.tests ?
					util.reduce(test.tests, reduce, numFailedTests) :
					(test.hasPassed || test.skipped != null ? numFailedTests : numFailedTests + 1);
			}

			return util.reduce(this.tests, reduce, 0);
		},

		/**
		 * The total number of tests in this test suite and any sub-suites that were skipped.
		 */
		_numSkippedTestsGetter: function () {
			function reduce(numSkippedTests, test) {
				return test.tests ?
					util.reduce(test.tests, reduce, numSkippedTests) :
					(test.skipped != null ? numSkippedTests + 1 : numSkippedTests);
			}

			return util.reduce(this.tests, reduce, 0);
		},

		/**
		 * Runs test suite in order:
		 *
		 * * setup
		 * * for each test:
		 *   * beforeEach
		 *   * test
		 *   * afterEach
		 * * teardown
		 *
		 * If setup, beforeEach, afterEach, or teardown throw, the suite itself will be marked as failed
		 * and no further tests in the suite will be executed.
		 *
		 * @returns {dojo/promise/Promise}
		 */
		run: function () {
			/**
			 * Convenience mechanism for calling pre/post test methods which captures and handles errors that might be
			 * raised by these methods.
			 */
			function call(name) {
				function callOnSuite(suite) {
					var result;
					try {
						result = suite[name] && suite[name]();
					}
					catch (error) {
						var dfd = new Deferred();
						dfd.reject(error);
						result = dfd.promise;
					}

					return when(result);
				}

				if (name == null) {
					return when(undefined);
				}
				// all parent suites' beforeEach/afterEach methods also need to be executed when a test is executed
				// to meet user expectations; see https://github.com/theintern/intern/issues/67
				else if (name === 'beforeEach' || name === 'afterEach') {
					// beforeEach executes in order parent -> child;
					// afterEach executes in order child -> parent
					var orderMethod = name === 'beforeEach' ? 'push' : 'unshift',
						// LIFO queue
						suitesQueue = [],
						suite = self;

					do {
						suitesQueue[orderMethod](suite);
					}
					while ((suite = suite.parent));

					var dfd = new Deferred(),
						queueError;

					(function runNextSuite() {
						if (suitesQueue.length) {
							callOnSuite(suitesQueue.pop())
								// in order to ensure that parent suites still have the opportunity to clean up,
								// all afterEach methods are executed, even if an earlier afterEach threw an error
								.then(runNextSuite, name === 'afterEach' ? function (error) {
									queueError = error;
									topic.publish('/error', error);
									runNextSuite();
								} : lang.hitch(dfd, 'reject'));
						}
						else {
							queueError ? dfd.reject(queueError) : dfd.resolve();
						}
					})();

					return dfd.promise;
				}
				else {
					return callOnSuite(self);
				}
			}

			function runNextTest() {
				// TODO: Eliminate nextTick once dojo/promise implements Promises/A+
				function nextTick(fn) {
					/*global process:false, setImmediate:false */
					if (typeof process !== 'undefined' && process.nextTick) {
						process.nextTick(fn);
					}
					else if (typeof setImmediate !== 'undefined') {
						setImmediate(fn);
					}
					else {
						setTimeout(fn, 0);
					}
				}

				nextTick(function () {
					function handleTestError(error) {
						error.relatedTest = test;
						handleFatalError.apply(this, arguments);
					}

					function runTest(test) {
						// if a test is actually a nested suite, beforeEach/afterEach should not be invoked; passing
						// null as the call name is the cleanest way to do a no-op in this scenario
						call(test.tests ? null : 'beforeEach').then(function () {
							test.run().always(function () {
								// TODO: Does remote need to be reset somehow?
								call(test.tests ? null : 'afterEach').then(runNextTest, handleTestError);
							});
						}, handleTestError);
					}

					var test = tests[i++];
					if (test) {
						if (!test.tests && !self.get('grep').test(test.get('id'))) {
							test.skipped = 'grep';
						}
						runTest(test);
					}
					else {
						finishRun();
					}
				});
			}

			function handleFatalError(error, fromFinishRun) {
				self.error = error;
				topic.publish('/suite/error', self);
				topic.publish('/error', error);

				if (!fromFinishRun) {
					finishRun(error);
				}
			}

			function finishRun(error) {
				if (started) {
					if (self.publishAfterSetup) {
						self.timeElapsed = Date.now() - startTime;
						topic.publish('/suite/end', self);
					}

					call('teardown').always(function (teardownError) {
						if (!error && teardownError instanceof Error) {
							handleFatalError(teardownError, true);
							error = teardownError;
						}

						if (!self.publishAfterSetup) {
							self.timeElapsed = Date.now() - startTime;
							topic.publish('/suite/end', self);
						}

						error ? dfd.reject(error) : dfd.resolve();
					});
				}
				else {
					dfd.reject(error);
				}
			}

			var startTime;
			var started = false;
			var dfd = new Deferred();
			var self = this;
			var tests = this.tests;
			var i = 0;

			if (!self.publishAfterSetup) {
				topic.publish('/suite/start', self);
				started = true;
				startTime = Date.now();
			}

			call('setup').then(function () {
				if (self.publishAfterSetup) {
					started = true;
					topic.publish('/suite/start', self);
					startTime = Date.now();
				}
			}).then(runNextTest, handleFatalError);

			return dfd.promise;
		},

		toJSON: function () {
			return {
				name: this.name,
				sessionId: this.get('sessionId'),
				hasParent: !!this.parent,
<<<<<<< HEAD
				tests: array.map(this.tests, function (test) { return test.toJSON(); }),
				numTests: this.get('numTests'),
				numFailedTests: this.get('numFailedTests'),
				numSkippedTests: this.get('numSkippedTests'),
=======
				tests: this.tests.map(function (test) { return test.toJSON(); }),
				timeElapsed: this.timeElapsed,
				numTests: this.numTests,
				numFailedTests: this.numFailedTests,
				numSkippedTests: this.numSkippedTests,
>>>>>>> 6a123ed9
				error: this.error ? {
					name: this.error.name,
					message: this.error.message,
					stack: this.error.stack,
					relatedTest: this.error.relatedTest
				} : null
			};
		}
	});
});<|MERGE_RESOLUTION|>--- conflicted
+++ resolved
@@ -262,7 +262,7 @@
 			function finishRun(error) {
 				if (started) {
 					if (self.publishAfterSetup) {
-						self.timeElapsed = Date.now() - startTime;
+						self.timeElapsed = new Date().getTime() - startTime;
 						topic.publish('/suite/end', self);
 					}
 
@@ -273,7 +273,7 @@
 						}
 
 						if (!self.publishAfterSetup) {
-							self.timeElapsed = Date.now() - startTime;
+							self.timeElapsed = new Date().getTime() - startTime;
 							topic.publish('/suite/end', self);
 						}
 
@@ -295,14 +295,14 @@
 			if (!self.publishAfterSetup) {
 				topic.publish('/suite/start', self);
 				started = true;
-				startTime = Date.now();
+				startTime = new Date().getTime();
 			}
 
 			call('setup').then(function () {
 				if (self.publishAfterSetup) {
 					started = true;
 					topic.publish('/suite/start', self);
-					startTime = Date.now();
+					startTime = new Date().getTime();
 				}
 			}).then(runNextTest, handleFatalError);
 
@@ -314,18 +314,11 @@
 				name: this.name,
 				sessionId: this.get('sessionId'),
 				hasParent: !!this.parent,
-<<<<<<< HEAD
 				tests: array.map(this.tests, function (test) { return test.toJSON(); }),
+				timeElapsed: this.timeElapsed,
 				numTests: this.get('numTests'),
 				numFailedTests: this.get('numFailedTests'),
 				numSkippedTests: this.get('numSkippedTests'),
-=======
-				tests: this.tests.map(function (test) { return test.toJSON(); }),
-				timeElapsed: this.timeElapsed,
-				numTests: this.numTests,
-				numFailedTests: this.numFailedTests,
-				numSkippedTests: this.numSkippedTests,
->>>>>>> 6a123ed9
 				error: this.error ? {
 					name: this.error.name,
 					message: this.error.message,
