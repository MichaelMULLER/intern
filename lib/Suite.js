--- conflicted
+++ resolved
@@ -205,11 +205,7 @@
 						// null as the call name is the cleanest way to do a no-op in this scenario
 						call(test.tests ? null : 'beforeEach').then(function () {
 							test.run().always(function () {
-<<<<<<< HEAD
-								self.get('remote') && self.get('remote').reset();
-=======
 								// TODO: Does remote need to be reset somehow?
->>>>>>> a190825a
 								call(test.tests ? null : 'afterEach').then(runNextTest, handleTestError);
 							});
 						}, handleTestError);
