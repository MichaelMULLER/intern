--- conflicted
+++ resolved
@@ -5,20 +5,8 @@
 	'dojo-ts/topic',
 	'./args',
 	'./Suite'
-<<<<<<< HEAD
-], function (lang, ioQuery, Deferred, topic, args, Suite) {
-	function ClientSuite() {
-		this.config = {};
-
-		Suite.apply(this, arguments);
-	}
-
-	ClientSuite.prototype = lang.mixin(new Suite(), {
-		constructor: ClientSuite,
-=======
 ], function (declare, ioQuery, Deferred, topic, args, Suite) {
 	return declare(Suite, {
->>>>>>> f43b0c68
 		name: 'unit tests',
 		// TODO: Timeouts are not working?
 		timeout: 10 * 60 * 1000,
@@ -41,11 +29,7 @@
 				options = {
 					config: args.config,
 					sessionId: remote.sessionId,
-<<<<<<< HEAD
 					reporters: 'webdriver'
-=======
-					reporter: 'webdriver'
->>>>>>> f43b0c68
 				},
 				self = this,
 				dfd = new Deferred(),
@@ -56,7 +40,6 @@
 						}
 					}),
 
-<<<<<<< HEAD
 					// `remote.get` does not resolve as early as it should. this means it might be too late to pick up
 					// errors if we do not start listening for the `/client/end` topic until after `remote.get`
 					// executes successfully
@@ -69,28 +52,6 @@
 				];
 
 			remote.get(config.proxyUrl + '__teststack/client.html?' + ioQuery.objectToQuery(options)).otherwise(clearHandles);
-=======
-			handles.push(topic.subscribe('/suite/end', function (suite) {
-				if (suite.get('sessionId') === remote.sessionId && !suite.hasParent) {
-					self.tests.push(suite);
-				}
-			}));
-
-			var dfd = new Deferred();
-
-			remote.get(config.proxyUrl + '__teststack/client.html?' + ioQuery.objectToQuery(options)).then(function waitForSuiteToFinish() {
-				// TODO: And if it doesn't finish..?
-				handles.push(topic.subscribe('/client/end', function (sessionId) {
-					if (sessionId === remote.sessionId) {
-						handles.forEach(function (handle) {
-							handle.remove();
-						});
-
-						dfd.resolve();
-					}
-				}));
-			});
->>>>>>> f43b0c68
 
 			return dfd.promise;
 		}
