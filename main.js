define([
	'require',
<<<<<<< HEAD
	'dojo-ts/_base/array',
	'dojo-ts/Deferred',
=======
	'dojo/Deferred',
>>>>>>> aa416d84
	'./lib/util'
], function (require, array, Deferred, util) {
	return {
		/**
		 * Maximum number of suites to run concurrently. Currently used only by the server-side runner.
		 */
		maxConcurrency: Infinity,

		/**
		 * Suites to run. Each suite defined here corresponds to a single environment.
		 */
		suites: [],

		/**
		 * Runs all environmental suites concurrently, with a concurrency limit.
		 */
		run: function () {
			var dfd = new Deferred(),
				queue = util.createQueue(this.maxConcurrency),
				numSuitesCompleted = 0,
				numSuitesToRun = this.suites.length;

			array.forEach(this.suites, queue(function (suite) {
				return suite.run().always(function () {
					if (++numSuitesCompleted === numSuitesToRun) {
						dfd.resolve();
					}
					else {
						console.log('%d environments left to test', numSuitesToRun - numSuitesCompleted);
					}
				});
			}));

			return dfd.promise;
		},

		/**
		 * AMD plugin API interface for easy loading of test interfaces.
		 */
		load: function (id, parentRequire, callback) {
			require([ './lib/interfaces/' + id ], callback);
		}
	};
});<|MERGE_RESOLUTION|>--- conflicted
+++ resolved
@@ -1,11 +1,7 @@
 define([
 	'require',
-<<<<<<< HEAD
-	'dojo-ts/_base/array',
-	'dojo-ts/Deferred',
-=======
+	'dojo/_base/array',
 	'dojo/Deferred',
->>>>>>> aa416d84
 	'./lib/util'
 ], function (require, array, Deferred, util) {
 	return {
