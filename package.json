{
<<<<<<< HEAD
	"name": "intern-geezer",
	"version": "1.8.0-pre",
=======
	"name": "intern",
	"version": "2.0.0-pre",
>>>>>>> a190825a
	"main": "main",
	"description": "Intern: geezer edition. A next-generation code testing stack for last-generation JavaScript code.",
	"repository": {
		"type": "git",
		"url": "https://github.com/theintern/intern.git"
	},
	"licenses": [
		{ "type": "BSD-3-Clause", "url": "https://github.com/theintern/intern/blob/geezer/LICENSE" }
	],
	"dependencies": {
<<<<<<< HEAD
		"wd": "0.2.2",
		"istanbul": "0.2.7",
		"sauce-connect-launcher": "0.4.2",
		"dojo": "1.9.3"
	},
	"devDependencies": {
		"intern-geezer": "https://github.com/theintern/intern/archive/geezer.tar.gz"
=======
		"istanbul": "0.2.11",
		"source-map": "0.1.33",
		"dojo": "https://github.com/csnover/dojo2-core/archive/2.0.tar.gz",
		"chai": "1.9.1",
		"leadfoot": "https://github.com/theintern/leadfoot/archive/master.tar.gz",
		"digdug": "https://github.com/theintern/digdug/archive/master.tar.gz"
	},
	"devDependencies": {
		"intern": "1.7.0"
	},
	"scripts": {
		"install": "node .fixdeps.js",
		"update": "node .fixdeps.js"
>>>>>>> a190825a
	},
	"bugs": "https://github.com/theintern/intern/issues",
	"keywords": [ "javascript", "test", "unit", "testing", "ci", "continuous integration", "bdd", "tdd", "xunit", "istanbul", "dojo", "toolkit", "selenium", "sauce labs", "code coverage" ],
	"homepage": "http://theintern.io/",
	"bin": {
		"intern-client": "./bin/intern-client.js",
		"intern-runner": "./bin/intern-runner.js"
	}
}<|MERGE_RESOLUTION|>--- conflicted
+++ resolved
@@ -1,11 +1,6 @@
 {
-<<<<<<< HEAD
 	"name": "intern-geezer",
-	"version": "1.8.0-pre",
-=======
-	"name": "intern",
 	"version": "2.0.0-pre",
->>>>>>> a190825a
 	"main": "main",
 	"description": "Intern: geezer edition. A next-generation code testing stack for last-generation JavaScript code.",
 	"repository": {
@@ -16,29 +11,18 @@
 		{ "type": "BSD-3-Clause", "url": "https://github.com/theintern/intern/blob/geezer/LICENSE" }
 	],
 	"dependencies": {
-<<<<<<< HEAD
-		"wd": "0.2.2",
-		"istanbul": "0.2.7",
-		"sauce-connect-launcher": "0.4.2",
-		"dojo": "1.9.3"
-	},
-	"devDependencies": {
-		"intern-geezer": "https://github.com/theintern/intern/archive/geezer.tar.gz"
-=======
 		"istanbul": "0.2.11",
 		"source-map": "0.1.33",
-		"dojo": "https://github.com/csnover/dojo2-core/archive/2.0.tar.gz",
-		"chai": "1.9.1",
+		"dojo": "1.9.3",
 		"leadfoot": "https://github.com/theintern/leadfoot/archive/master.tar.gz",
 		"digdug": "https://github.com/theintern/digdug/archive/master.tar.gz"
 	},
 	"devDependencies": {
-		"intern": "1.7.0"
+		"intern-geezer": "1.7.0"
 	},
 	"scripts": {
 		"install": "node .fixdeps.js",
 		"update": "node .fixdeps.js"
->>>>>>> a190825a
 	},
 	"bugs": "https://github.com/theintern/intern/issues",
 	"keywords": [ "javascript", "test", "unit", "testing", "ci", "continuous integration", "bdd", "tdd", "xunit", "istanbul", "dojo", "toolkit", "selenium", "sauce labs", "code coverage" ],
