--- conflicted
+++ resolved
@@ -14,18 +14,10 @@
 		"wd": "0.0.32",
 		"istanbul": "0.1.35",
 		"sauce-connect-launcher": "0.1.10",
-<<<<<<< HEAD
 		"dojo": "1.9.1"
 	},
 	"devDependencies": {
-		"intern-geezer": "git+https://github.com/theintern/intern.git#geezer"
-=======
-		"dojo": "https://github.com/csnover/dojo2-core/archive/2.0.tar.gz",
-		"chai": "1.5.0"
-	},
-	"devDependencies": {
-		"intern": "https://github.com/theintern/intern/archive/master.tar.gz"
->>>>>>> 21b779ac
+		"intern-geezer": "https://github.com/theintern/intern/archive/geezer.tar.gz"
 	},
 	"bugs": "https://github.com/theintern/intern/issues",
 	"keywords": [ "javascript", "test", "unit", "testing", "ci", "continuous integration", "bdd", "tdd", "xunit", "istanbul", "dojo", "toolkit", "selenium", "sauce labs", "code coverage" ],
